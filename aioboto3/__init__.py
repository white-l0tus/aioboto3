# -*- coding: utf-8 -*-

"""Top-level package for Async AWS SDK for Python."""
import logging
from aioboto3.session import Session

__author__ = """Terry Cain"""
__email__ = 'terry@terrys-home.co.uk'
<<<<<<< HEAD
__version__ = '6.2.2'
=======
__version__ = '6.3.0'
>>>>>>> fbbb9889

DEFAULT_SESSION = None


def setup_default_session(**kwargs):
    """
    Set up a default session, passing through any parameters to the session
    constructor. There is no need to call this unless you wish to pass custom
    parameters, because a default session will be created for you.
    """
    global DEFAULT_SESSION
    DEFAULT_SESSION = Session(**kwargs)


def set_stream_logger(name='boto3', level=logging.DEBUG, format_string=None):
    """
    Add a stream handler for the given name and level to the logging module.
    By default, this logs all boto3 messages to ``stdout``.

    :type name: string
    :param name: Log name
    :type level: int
    :param level: Logging level, e.g. ``logging.INFO``
    :type format_string: str
    :param format_string: Log message format
    """
    if format_string is None:
        format_string = "%(asctime)s %(name)s [%(levelname)s] %(message)s"

    logger = logging.getLogger(name)
    logger.setLevel(level)
    handler = logging.StreamHandler()
    handler.setLevel(level)
    formatter = logging.Formatter(format_string)
    handler.setFormatter(formatter)
    logger.addHandler(handler)


def _get_default_session(**kwargs):
    """
    Get the default session, creating one if needed.
    :rtype: :py:class:`~aioboto3.session.Session`
    :return: The default session
    """
    if DEFAULT_SESSION is None:
        setup_default_session(**kwargs)

    return DEFAULT_SESSION


def client(*args, loop=None, **kwargs):
    """
    Create a low-level service client by name using the default session.
    See :py:meth:`aioboto3.session.Session.client`.
    """
    return _get_default_session(loop=loop).client(*args, **kwargs)


def resource(*args, loop=None, **kwargs):
    """
    Create a resource service client by name using the default session.
    See :py:meth:`aioboto3.session.Session.resource`.
    """
    return _get_default_session(loop=loop).resource(*args, **kwargs)


# Set up logging to ``/dev/null`` like a library is supposed to.
# http://docs.python.org/3.3/howto/logging.html#configuring-logging-for-a-library
class NullHandler(logging.Handler):
    def emit(self, record):
        pass


logging.getLogger('boto3').addHandler(NullHandler())<|MERGE_RESOLUTION|>--- conflicted
+++ resolved
@@ -6,11 +6,7 @@
 
 __author__ = """Terry Cain"""
 __email__ = 'terry@terrys-home.co.uk'
-<<<<<<< HEAD
-__version__ = '6.2.2'
-=======
 __version__ = '6.3.0'
->>>>>>> fbbb9889
 
 DEFAULT_SESSION = None
 
