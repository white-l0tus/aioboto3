--- conflicted
+++ resolved
@@ -32,11 +32,7 @@
 
 setup(
     name='aioboto3',
-<<<<<<< HEAD
-    version='6.2.2',
-=======
     version='6.3.0',
->>>>>>> fbbb9889
     description="Async boto3 wrapper",
     long_description=readme + '\n\n' + history,
     author="Terry Cain",
